#!/usr/bin/python3.10
########################################################################################
# main.py - Main module for the collector-optimisation module.                         #
#                                                                                      #
# Author: Ben Winchester                                                               #
# Copyright: Ben Winchester, 2024                                                      #
########################################################################################

"""
The main module for the collector-optimisation software.

The main module is responsible for providing the entry point for the code.

"""

import argparse
import collections
import enum
import math
import matplotlib.pyplot as plt
import random
import os
import sys

from dataclasses import dataclass, field
from matplotlib import rc
from scipy.optimize import curve_fit
from typing import Any, Generator

import numpy as np
import pandas as pd
import seaborn as sns
import yaml

from fast_pareto import is_pareto_front
from sklearn.neighbors import KernelDensity
from tqdm import tqdm

from .__utils__ import DateAndTime, INPUT_FILES_DIRECTORY, WeatherDataHeader
from .bayesian_optimiser import (
    BayesianPVTModelOptimiserSeries,
    BayesianPVTModelOptimiserThread,
    MAX_RESULTS_FILENAME,
)
from .model_wrapper import (
    CollectorModelAssessor,
    CollectorType,
    Fitness,
    RUNS_DATA_FILENAME,
    WeightingCalculator,
)


# AUTO_GENERATED:
#   The name to use for the auto-generated files directory.
AUTO_GENERATED: str = "auto_generated"

# COLLECTOR_FILES_DIRECTORY:
#   The name of the directory containing base collector files.
COLLECTOR_FILES_DIRECTORY: str = "collector_designs"

# LOCATIONS_FILENAME:
#   The name of the file containing the locations information.
LOCATIONS_FILENAME: str = "locations.yaml"

# MODEL_INPUTS_DIRECTORY:
#   The directory containing model inputs.
MODEL_INPUTS_DIRECTORY: str = "steady_state_data"

# OPTIMISATION_INPUTS_FILE
#   The name of the optimisations inputs file.
OPTIMISATION_INPUTS_FILE: str = "optimisation.yaml"

# PARAMETER_PRECISION_MAP:
#   Utilised for rounding the parameters based on the precision specified.
PARAMETER_PRECISION_MAP: dict[str, float] = {
    WeatherDataHeader.AMBIENT_TEMPERATURE: 1,
    WeatherDataHeader.SOLAR_IRRADIANCE: 1,
    WeatherDataHeader.WIND_SPEED: 1,
}

# PARETO_FRONT_FILENAME:
#    The filename for the Pareto front.
PARETO_FRONT_FILENAME: str = "pareto_front.yaml"

# SOLAR_FILENAME:
#   The name of the solar filename.
SOLAR_FILENAME: str = "ninja_pv_{lat:.4f}_{lon:.4f}_uncorrected.csv"

# THERMODYNAMIC_LIMIT:
#   A thermodynamic limit on efficiency placed on solar-thermal collectors.
THERMODYNAMIC_LIMIT: float = 1.0

# WEATHER_DIRECTORY:
#   The name of the directory containing the weather information.
WEATHER_DIRECTORY: str = "weather_data"

# WEATHER_SAMPLE_FILENAME:
#   The name of the weather sample file to use by default.
WEATHER_SAMPLE_FILENAME: str = "weather_data_sample"

# WIND_FILENAME:
#   The name of the wind filename.
WIND_FILENAME: str = "ninja_wind_{lat:.4f}_{lon:.4f}_corrected.csv"

# Seaborn setup
rc("font", **{"family": "sans-serif", "sans-serif": ["Arial"]})
sns.set_context("notebook")
sns.set_style("whitegrid")
un_color_palette = sns.color_palette(
    [
        # "#C51A2E",
        # "#ED6A30",
        # "#FBC219",
        # "#2CBCE0",
        # "#2297D5",
        # "#0D699F",
        # "#19496A",
        "#8F1838",
        "#D9302F",
        "#F36D25",
        "#FDB713",
        "#00AED9",
        "#0169A4",
        "#183668",
    ]
)


@dataclass
class Location:
    """
    Represents a location.

    .. attribute:: name
        The name of the location.

    .. attribute:: latitude
        The latitude.

    .. attirbute:: longitude
        The longitude.

    """

    name: str
    lat: float
    lon: float

    @property
    def latitude(self) -> float:
        """Another name for the latitude."""

        return self.lat

    @property
    def longitude(self) -> float:
        """Another name for the longitude."""

        return self.lon

    def __eq__(self, other) -> bool:
        """Two locations are equal if they are at the same coordinates."""

        return (
            self.name == other.name
            and self.latitude == other.latitude
            and self.longitude == other.longitude
        )


class SampleType(enum.Enum):
    """
    Denotes the method to use for sampling.

    - DENSITY:
        Use a density approach.

    - GRID:
        Use a grid approach.

    """

    DENSITY = "density"
    GRID = "grid"


def _load_reference_runs(
    base_collector_filename: str,
    base_model_input_files: list[str],
    date_and_time: DateAndTime,
    initial_points: int,
    location_name: str,
    model_name: str,
    num_iterations: int,
    optimisation_parameters: pd.DataFrame,
    weather_data_sample: pd.DataFrame,
) -> pd.DataFrame:
    """
    Load the reference runs if these have been computed, and compute if not.

    :param: base_collector_filename
        The base collector filename on which adjustments are made.

    :param: base_model_input_files
        A `list` of filenames which go into the underlying model.

    :param: date_and_time
        The date and time to use when saving files.

    :param: initial_points
        The number of initial points to use.

    :param: location_name
        The name of the location to consider.

    :param: model_name
        The name of the model to use.

    :param: num_iterations
        The number of iterations to model.

    :param: optimisation_parameters
        The optimisation parameters to use.

    :param: weather_data_sample
        The weather-data sample to use.

    """

    os.makedirs(AUTO_GENERATED, exist_ok=True)

    if os.path.isfile(
        (
            reference_results_filepath := os.path.join(
                AUTO_GENERATED, f"{model_name}_reference.csv"
            )
        )
    ):
        return pd.read_csv(reference_results_filepath, index_col=None)

    reference_model_assessor = CollectorModelAssessor.collector_type_to_wrapper[
        CollectorType(model_name)
    ](
        base_collector_filename,
        base_model_input_files,
        date_and_time,
        location_name,
        f"{model_name}_reference",
        weighting_calculator=WeightingCalculator(1, 1),
    )

    index_to_results_map: dict[int, Any] = {}

    bayesian_optimisation_thread = BayesianPVTModelOptimiserThread(
        date_and_time,
        {
            key: value
            for key, value in optimisation_parameters.items()
            if key == "mass_flow_rate"
        },
        reference_model_assessor,
        index_to_results_map,
        weather_data_sample[WeatherDataHeader.SOLAR_IRRADIANCE.value],
        weather_data_sample[WeatherDataHeader.AMBIENT_TEMPERATURE.value],
        weather_data_sample[WeatherDataHeader.WIND_SPEED.value],
        initial_points=initial_points,
        num_iterations=num_iterations,
        run_id=0,
    )

    # Start and join the thread
    bayesian_optimisation_thread.start()
    bayesian_optimisation_thread.join()

    # Rename the results and return them.
    os.rename(
        f"runs_data_{date_and_time.date}_{date_and_time.time}.csv",
        reference_results_filepath,
    )
    return pd.read_csv(reference_results_filepath, index_col=None)


def _parse_args(args: list[Any]) -> argparse.Namespace:
    """
    Parses command-line arguments into a :class:`argparse.NameSpace`.

    :param: args
        The un-parsed command-line arguments.

    :returns: The parsed command-line arguments.

    """

    parser = argparse.ArgumentParser()

    parser.add_argument(
        "-l", "--location", help="The name of the location to consider.", type=str
    )
    parser.add_argument(
        "-i",
        "--initial-points",
        default=16,
        help="The number of initial points to use.",
        type=int,
    )
    parser.add_argument(
        "-n",
        "--num-iterations",
        default=128,
        help="The number of iterations to carry out.",
        type=int,
    )
    parser.add_argument(
        "-po",
        "--plotting-only",
        action="store_true",
        default=False,
        help="Only run the plotting functionality.",
    )
    parser.add_argument(
        "-r",
        "--resample",
        action="store_true",
        default=False,
        help="When used, will resample weather data.",
    )
    parser.add_argument(
        "-wf",
        "--weather-sample-filename",
        default=WEATHER_SAMPLE_FILENAME,
        help="The name of the weather-sample file to use when saving and loading data.",
        type=str,
    )
    parser.add_argument(
        "-w",
        "--weather-sample-size",
        help="The number of weather points to sample.",
        type=int,
    )

    collector_model_args = parser.add_argument_group(
        "Collector-model files",
        "Parameters needed to specify files utilised in the underlying models that are "
        "being optimised.",
    )
    collector_model_args.add_argument(
        "-bc",
        "--base-collector-filename",
        default=None,
        help="The name of the base collector file.",
        type=str,
    )
    collector_model_args.add_argument(
        "-bmfs",
        "--base-model-input-files",
        help="A list of base model-inputs files. Must be specified in order, see "
        "documentation for details.",
        nargs="+",
    )

    plotting_only_args = parser.add_argument_group(
        "Plotting-only arguments",
        "Parameters that can be used when plotting to load data for a specific date.",
    )
    plotting_only_args.add_argument(
        "-d",
        "--date",
        default=None,
        help="The date to use when loading results for plotting.",
    )
    plotting_only_args.add_argument(
        "-t",
        "--time",
        default=None,
        help="The time to use when loading resiult for plotting.",
    )

    return parser.parse_args(args)


def _parse_files(
    base_collector_filename: str,
    base_model_input_files: list[str],
    date_and_time: DateAndTime,
    location_name: str,
    *,
    resample: bool = False,
    sample_type: SampleType = SampleType.DENSITY,
    weather_sample_filename: str,
    weather_sample_size: int = 40,
) -> tuple[list[CollectorModelAssessor], pd.DataFrame, pd.DataFrame]:
    """
    Parse the input files needed to run the model.

    :param: base_collector_filename
        The base collector filename on which adjustments are made.

    :param: base_model_input_files
        A `list` of filenames which go into the underlying model.

    :param: date_and_time
        The date and time to use when saving files.

    :param: location_name
        The name of the location to consider.

    :param: resample
        If specified, the weather data will be resampled.

    :param: sample_type
        The type of sampling to use.

    :param: weather_sample_filename
        The name of the weather-sample file.

    :param: weather_sample_size
        The sample size to use when sampling the weather data.

    :returns:
        - The collector model assessors;
        - The weather data to run;
        - The complete weather data.

    """

    # Parse the location inputs.
    with open(
        os.path.join(INPUT_FILES_DIRECTORY, LOCATIONS_FILENAME), "r", encoding="UTF-8"
    ) as locations_file:
        locations = [Location(**entry) for entry in yaml.safe_load(locations_file)]

    # Attempt to determine the location.
    try:
        location = [
            location for location in locations if location.name == location_name
        ][0]
    except IndexError:
        raise

    def _add_csv(filepath: str) -> str:
        if filepath.endswith(".csv"):
            return filepath
        return f"{filepath}.csv"

    # Parse the solar and wind files for the location specified.
    with open(
        os.path.join(
            INPUT_FILES_DIRECTORY,
            WEATHER_DIRECTORY,
            SOLAR_FILENAME.format(lat=location.lat, lon=location.lon),
        ),
        "r",
        encoding="UTF-8",
    ) as solar_file:
        solar_data = pd.read_csv(solar_file, comment="#")

    with open(
        os.path.join(
            INPUT_FILES_DIRECTORY,
            WEATHER_DIRECTORY,
            WIND_FILENAME.format(lat=location.lat, lon=location.lon),
        ),
        "r",
        encoding="UTF-8",
    ) as wind_file:
        wind_data = pd.read_csv(wind_file, comment="#")

    # Combine the two dataframes
    combined_weather_data = solar_data
    combined_weather_data["wind_speed"] = wind_data["wind_speed"]
    combined_weather_data["irradiance_total"] = 1000 * (
        combined_weather_data["irradiance_diffuse"]
        + combined_weather_data["irradiance_direct"]
    )

    # Sample the weather data using one of two methods
    modelling_weather_data = pd.DataFrame(
        combined_weather_data[combined_weather_data["irradiance_total"] > 0]
    )
    modelling_weather_array = modelling_weather_data.loc[
        :, ["irradiance_total", "temperature", "wind_speed"]
    ].to_numpy()
    # modelling_weather_data["month"] = [int(entry.split("-")[1]) for entry in modelling_weather_data["time"]]

    column_headers = [
        WeatherDataHeader.SOLAR_IRRADIANCE.value,
        WeatherDataHeader.AMBIENT_TEMPERATURE.value,
        WeatherDataHeader.WIND_SPEED.value,
    ]

    # Sample the weather data if requested or required
    weather_sample_filepath = _add_csv(
        os.path.join(INPUT_FILES_DIRECTORY, WEATHER_DIRECTORY, WEATHER_SAMPLE_FILENAME)
    )

    if resample or not os.path.isfile(weather_sample_filepath):

        def _density_based_sampling(
            data: np.ndarray, sample_size: int, bandwidth: float = 0.2
        ) -> np.ndarray:
            """
            Performs density-based sampling on a given dataset.

            :param: The input data as a NumPy array.

            :param: sample_size
                The desired sample size.

            Returns:
                A NumPy array of sampled points.

            """

            # Kernel Density Estimation
            kde = KernelDensity(kernel="gaussian", bandwidth=bandwidth)
            kde.fit(data)

            # Calculate density scores
            density_scores = np.exp(kde.score_samples(data))

            # Normalize density scores to probabilities
            probabilities = density_scores / np.sum(density_scores)

            # Sample points based on probabilities
            indices = np.random.choice(
                len(data), size=sample_size, p=probabilities, replace=False
            )
            sample = data[indices]

            return sample

        def _weighted_grid_sampling(
            data: np.ndarray, grid_size: int | list[int], sample_size: int
        ) -> np.ndarray:
            """
            Performs grid sampling with weighted selection based on point density.

            :param: data
                The input data as a NumPy array.

            :param: grid_size
                The size of the grid cells.

            :param: sample_size
                The desired sample size.

            Returns:
                A NumPy array of sampled points.

            """

            # Determine grid boundaries
            min_values = np.floor(np.min(data, axis=0))
            max_values = np.ceil(np.max(data, axis=0))
            grid_ranges = max_values - min_values

            # Create a grid of cells
            if isinstance(grid_size, int):
                grid_shape = (
                    np.floor(grid_ranges[0] / grid_size),
                    np.floor(grid_ranges[1] / grid_size),
                    np.floor(grid_ranges[2] / grid_size),
                )
            else:
                grid_shape = (
                    np.floor(grid_ranges[0] / grid_size[0]),
                    np.floor(grid_ranges[1] / grid_size[1]),
                    np.floor(grid_ranges[2] / grid_size[2]),
                )

            grid = np.zeros([int(entry) + 1 for entry in grid_shape], dtype=int)
            grid_to_cells: collections.defaultdict[
                tuple[int, int, int], list[tuple[float, float, float]]
            ] = collections.defaultdict(list)

            # Assign points to grid cells and store
            for point in data:
                cell_indices = np.floor((point - min_values) / grid_size).astype(int)
                grid[(grid_coordinates := tuple(cell_indices))] += 1
                grid_to_cells[grid_coordinates].append(point)

            # Flatten grid to a list of (cell index, count) pairs
            grid_flat = np.argwhere(grid > 0)
            grid_counts = grid[grid_flat[:, 0], grid_flat[:, 1], grid_flat[:, 2]]

            # Calculate probabilities based on counts
            probabilities = grid_counts / np.sum(grid_counts)

            # Sample grid cells based on probabilities
            selected_cells = np.random.choice(
                len(grid_flat), size=sample_size, p=probabilities, replace=False
            )

            # Select random points from selected cells
            sample = []
            for cell_index in selected_cells:
                grid_coordinates = tuple(grid_flat[cell_index])
                cell_points = grid_to_cells[grid_coordinates]
                sample.append(random.choice(cell_points))

            return np.array(sample)

        # Sample until the user is happy with the sample.
        while input("Is the weather sample sufficient? Yes [y] or no [n]? ") not in (
            "Yes",
            "yes",
            "Y",
            "y",
        ):
            density_based_weather_sample = _density_based_sampling(
                modelling_weather_array, weather_sample_size, bandwidth=0.4
            )
            grid_based_weather_sample = _weighted_grid_sampling(
                modelling_weather_array, [50, 5, 1], weather_sample_size
            )

            # Return the sampled weather data alone with the model assessors.
            weather_sample = pd.DataFrame(
                density_based_weather_sample
                if sample_type == SampleType.DENSITY
                else grid_based_weather_sample
            )
            weather_sample.columns = pd.Index((column_headers))

            # Plot and display to the user.
            sns.set_context("notebook")
            sns.set_style("ticks")

            sns.set_palette(
                [
                    "#2CBCE0",
                    "#0D699F",
                ]
            )

            sns.jointplot(
                modelling_weather_data,
                x="irradiance_total",
                y="temperature",
                marker="h",
                alpha=0.2,
                linewidth=0,
                height=32 / 5,
                ratio=4,
                marginal_kws={"bins": 20},
            )
            ax = plt.gca()
            ax.set_xlabel("Irradiance / W/m$^2$")
            ax.set_ylabel("Temperature / $^\circ$C")

            plt.scatter(
                x=weather_sample.loc[:, WeatherDataHeader.SOLAR_IRRADIANCE.value],
                y=weather_sample.loc[:, WeatherDataHeader.AMBIENT_TEMPERATURE.value],
                s=100,
                marker="H",
                alpha=0.8,
                linewidth=0,
                color="C1",
            )

            plt.show()

        print("Sample approved, continuing...")

        with open(
            weather_sample_filepath, "w", encoding="UTF-8"
        ) as weather_sample_file:
            weather_sample.to_csv(weather_sample_file, index=None)

    else:
        with open(
            weather_sample_filepath, "r", encoding="UTF-8"
        ) as weather_sample_file:
            weather_sample = pd.read_csv(weather_sample_file)

    ###################################################################
    # Code for plotting and visualising the weather-data distribution #
    ###################################################################

    sns.set_context("notebook")
    sns.set_style("ticks")

    sns.set_palette(
        [
            "#2CBCE0",
            "#0D699F",
        ]
    )

    sns.jointplot(
        modelling_weather_data,
        x="irradiance_total",
        y="temperature",
        marker="h",
        alpha=0.2,
        linewidth=0,
        height=32 / 5,
        ratio=4,
        marginal_kws={"bins": 20},
    )
    ax = plt.gca()
    ax.set_xlabel("Irradiance / W/m$^2$")
    ax.set_ylabel("Temperature / $^\circ$C")

    plt.scatter(
        x=weather_sample.loc[:, WeatherDataHeader.SOLAR_IRRADIANCE.value],
        y=weather_sample.loc[:, WeatherDataHeader.AMBIENT_TEMPERATURE.value],
        s=100,
        marker="H",
        alpha=0.8,
        linewidth=0,
        color="C1",
    )
    plt.savefig(
        f"scatter_plot_{sample_type.value}_weather_{date_and_time.date}_{date_and_time.time}.pdf",
        bbox_inches="tight",
        pad_inches=0,
    )

    # sns.jointplot(
    #     modelling_weather_data,
    #     x="irradiance_total",
    #     y="temperature",
    #     marker="h",
    #     alpha=0.2,
    #     linewidth=0,
    #     height=32 / 5,
    #     ratio=4,
    #     marginal_kws={"bins": 20},
    # )
    # ax = plt.gca()
    # ax.set_xlabel("Irradiance / W/m$^2$")
    # ax.set_ylabel("Temperature / $^\circ$C")

    # plt.scatter(
    #     x=grid_based_weather_sample[:, 0],
    #     y=grid_based_weather_sample[:, 1],
    #     s=100,
    #     marker="H",
    #     alpha=0.8,
    #     linewidth=0,
    #     color="C1",
    # )
    # plt.savefig("scatter_plot_grid_weather.pdf", bbox_inches="tight", pad_inches=0)

    sns.jointplot(
        modelling_weather_data,
        x="irradiance_total",
        y="temperature",
        linewidth=0,
        height=32 / 5,
        ratio=4,
        marginal_kws={"bins": 20},
        kind="hex",
    )
    ax = plt.gca()
    ax.set_xlabel("Irradiance / W/m$^2$")
    ax.set_ylabel("Temperature / $^\circ$C")
    xlim = ax.get_xlim()
    ylim = ax.get_ylim()
    plt.savefig(
        f"hex_plot_weather_data_{date_and_time.date}_{date_and_time.time}.pdf",
        bbox_inches="tight",
        pad_inches=0,
    )

    # modelling_weather_data["rounded_wind_speed"] = [
    #     int(entry) for entry in modelling_weather_data["wind_speed"]
    # ]
    # fig, axes = plt.subplots(4, 4, figsize=(48 / 5, 48 / 5))
    # fig.subplots_adjust(hspace=0.73, wspace=0.45)
    # flat_axes = np.argwhere(axes)
    # sns.set_palette(sns.cubehelix_palette(start=0.6, rot=-0.4))
    # for index, rounded_wind_speed in enumerate(
    #     sorted(set(modelling_weather_data["rounded_wind_speed"]))
    # ):
    #     try:
    #         sns.histplot(
    #             modelling_weather_data[
    #                 modelling_weather_data["rounded_wind_speed"] == rounded_wind_speed
    #             ],
    #             x="irradiance_total",
    #             y="temperature",
    #             ax=(ax := axes[*flat_axes[index]]),
    #             bins=20,
    #         )
    #         # grid = sns.jointplot(
    #         #     modelling_weather_data[modelling_weather_data["rounded_wind_speed"] == rounded_wind_speed],
    #         #     x="irradiance_total",
    #         #     y="temperature",
    #         #     marker="h",
    #         #     alpha=0.2,
    #         #     linewidth=0,
    #         #     height=32 / 5,
    #         #     ratio=4,
    #         #     marginal_kws={"bins": 20},
    #         #     kind="scatter",
    #         # )
    #     except ZeroDivisionError:
    #         continue
    #     ax.set_xlim(*xlim)
    #     ax.set_ylim(*ylim)
    #     ax.set_xlabel("Irradiance / W/m$^2$")
    #     ax.set_ylabel("Temperature / $^\circ$C")
    #     ax.set_title(f"Wind speed = {rounded_wind_speed} m/s")

    # plt.savefig("hist_plot_wind_speeds.pdf", bbox_inches="tight", pad_inches=0)

    # Parse the pareto-front informtion and return wrappers based on this.
    with open(
        os.path.join(INPUT_FILES_DIRECTORY, PARETO_FRONT_FILENAME),
        "r",
        encoding="UTF-8",
    ) as pareto_front_file:
        pareto_front_data = yaml.safe_load(pareto_front_file)

    collector_model_assessors: list[CollectorModelAssessor] = []
    for model_name, pareto_front_parameters in pareto_front_data.items():
        # Determing the weighting functions.
        try:
            weighting_calculators = [
                WeightingCalculator(**pareto_front_data)
                for pareto_front_data in pareto_front_parameters
            ]
        # A TypeError is raised if the parameters in the pareto front file don't match
        # those needed to instantiate a weighting point on the Pareto front.
        except TypeError:
            raise

        # Instantiate the model assessors.
        collector_model_assessors.extend(
            [
                CollectorModelAssessor.collector_type_to_wrapper[
                    CollectorType(model_name)
                ](
                    base_collector_filename,
                    base_model_input_files,
                    date_and_time,
                    location.name,
                    f"{model_name}_with_{weighting_calculator.name}",
                    weighting_calculator=weighting_calculator,
                )
                for weighting_calculator in weighting_calculators
            ]
        )

    # Parse the optimisation inputs information and convert into a format that is usable
    # by the Bayesian optimisation script.
    with open(
        os.path.join(INPUT_FILES_DIRECTORY, OPTIMISATION_INPUTS_FILE),
        "r",
        encoding="UTF-8",
    ) as optimisation_inputs_file:
        optimisation_inputs = yaml.safe_load(optimisation_inputs_file)

    optimisation_parameters = {
        key: (value["min"], value["max"]) for key, value in optimisation_inputs.items()
    }

    weather = pd.DataFrame(modelling_weather_array)
    weather.columns = pd.Index(column_headers)

    return collector_model_assessors, optimisation_parameters, weather_sample, weather


def _validate_args(parsed_args: argparse.Namespace) -> tuple[str, list[str]]:
    """
    Raises errors if the parsed args aren't valid arguments.

    :param: parsed_args
        The parsed command-line arguments.

    :raises: Exception
        Raised if the arguments aren't correct.
    :raises: FileNotFoundError
        Raised if the files can't be found that are expected.

    :returns:
        - The base collector filepath.
        - The list of base input files.

    """

    # Check that the collector filepath exists.
    try:
        if not os.path.isfile(
            (
                base_collector_filepath := os.path.join(
                    INPUT_FILES_DIRECTORY,
                    COLLECTOR_FILES_DIRECTORY,
                    parsed_args.base_collector_filename,
                )
            )
        ):
            raise FileNotFoundError(
                f"The base collector file '{base_collector_filepath}' could not be found in the expected directory, {os.path.dirname(base_collector_filepath)}"
            )
    except TypeError:
        raise Exception(
            "The base collector filepath must be specified on the CLI."
        ) from None

    # Check that each file exists that is a base input to the model.
    try:
        base_model_input_filepaths = [
            os.path.join(INPUT_FILES_DIRECTORY, MODEL_INPUTS_DIRECTORY, filename)
            for filename in parsed_args.base_model_input_files
        ]
    except TypeError:
        raise Exception(
            "Base model input files must be specified on the CLI."
        ) from None

    for filepath in base_model_input_filepaths:
        if not os.path.isfile(filepath):
            raise FileNotFoundError(
                f"The base model inputs file {os.path.basename(filepath)} could not be found."
            )

    return base_collector_filepath, base_model_input_filepaths


def plot_pareto_front(
    date_and_time: DateAndTime,
    optimisation_parameters: dict[Any, tuple[Any, Any]],
    weather_data_sample: pd.DataFrame,
    *,
    electrical_weightings: dict[int, float] | None = None,
    num_repeats: int = 1,
    reference_collector_runs: pd.DataFrame,
    thermal_weightings: dict[int, float] | None = None,
) -> tuple[pd.DataFrame | None, pd.DataFrame]:
    """
    Plots the Pareto front.

    :param: date_and_time
        The date and time to use when parsing the information.

    :param: optimisation_parameters
        The optimisation parameters

    :param: werather_data_sample
        The weather-data sample to use.

    :param: electrical_weightings
        The electrical weightings to use, as a `dict` instance.

    :param: num_repeats
        The number of steady-state runs that took place, and so how many additional runs
        took place for each data point.

    :param: reference_collector_runs
        The reference collector runs.

    :param: thermal_weightings
        The thermal weightings to use, as a `dict` instance.

    """

    # Ensure all previous plots have closed.
    plt.close()

    # Open the data and parse the values.
    try:
        with open(
            MAX_RESULTS_FILENAME.format(
                date=date_and_time.date, time=date_and_time.time
            ),
            "r",
        ) as max_results_file:
            max_results: pd.DataFrame | None = pd.read_csv(max_results_file)
    except FileNotFoundError:
        max_results = None

    with open(
        RUNS_DATA_FILENAME.format(date=date_and_time.date, time=date_and_time.time), "r"
    ) as runs_data_file:
        runs_data = pd.read_csv(runs_data_file)

    if max_results is not None:
        maximal_runs = pd.DataFrame(
            [
                row[1]
                for row in runs_data.iterrows()
                if row[1]["fitness"] in max_results["target"].values
            ]
        )

        maximal_runs = maximal_runs.sort_values(by="run_number")

        # plt.plot(maximal_runs["thermal_fitness"], maximal_runs["electrical_fitness"], "--", color="grey")
        def pareto_function(x, a, b, c, d) -> float:
            return b * np.sqrt(1 - (x - d) ** 2 / a**2) + c

        try:
            parameters, _ = curve_fit(
                pareto_function,
                maximal_runs["thermal_fitness"],
                maximal_runs["electrical_fitness"],
                p0=[
                    maximal_runs["thermal_fitness"].max(),
                    maximal_runs["electrical_fitness"].max(),
                    0,
                    0,
                ],
                maxfev=10000,
            )

        except RuntimeError:
            pass
        else:
            plt.plot(
                (
                    pareto_thermal := np.linspace(
                        maximal_runs["thermal_fitness"].min(),
                        maximal_runs["thermal_fitness"].max(),
                        1000,
                    )
                ),
                pareto_function(pareto_thermal, *parameters),
                "--",
                color="grey",
                label="Fitted Pareto front",
            )

    else:
        maximal_runs = None

    # Normalise the runs data based on the total input values
    cumulative_solar_irradiance = np.sum(
        weather_data_sample[WeatherDataHeader.SOLAR_IRRADIANCE.value]
    )
    # average_solar_irradiance = cumulative_solar_irradiance / len(weather_data_sample)
    max_collector_size = 1.4276
    # max_collector_width = optimisation_parameters["pvt_collector/width"][1]
    max_electrical_efficiency = optimisation_parameters["pv/reference_efficiency"][1]

    energy_input = cumulative_solar_irradiance * num_repeats * max_collector_size
    runs_data["normalised_electrical_fitness"] = runs_data["electrical_fitness"] / (
        max_electrical_efficiency * energy_input
    )
    runs_data["normalised_thermal_fitness"] = runs_data["thermal_fitness"] / (
        THERMODYNAMIC_LIMIT * energy_input
    )

    # Clip the runs data to be in-bounds
    runs_data = runs_data[
        (runs_data["electrical_fitness"] > 0)
        & (runs_data["normalised_thermal_fitness"] > 0)
    ]

    electrical_values = np.linspace(0, 1, 100)
    thermal_values = [1 - entry for entry in electrical_values]

    # Write normalised legend labels
    summed_weightings = {
        key: thermal_weightings[key] + value
        for key, value in electrical_weightings.items()
    }

    def _normalise_weightings(run_index: int, weighting: float) -> float:
        """
        Normalise a weighting so that all summed weightings are the same.

        :param: run_index
            The index for the run.

        :param: weighting
            The weighting to normalise.

        :returns:
            The normalised weighting.

        """
        return (
            weighting * max(summed_weightings.values()) / summed_weightings[run_index]
        )

    electrical_weightings = {
        key: _normalise_weightings(key, value)
        for key, value in electrical_weightings.items()
    }
    thermal_weightings = {
        key: _normalise_weightings(key, value)
        for key, value in thermal_weightings.items()
    }
    labels: dict[int, str] = {
        run_number: rf"w$_\mathrm{{th}}$={thermal_weightings[run_number]:.0f}, w$_\mathrm{{el}}$={electrical_weightings[run_number]:.0f}"
        for run_number in range(len(electrical_weightings))
    }

    # Setup a new figure for the Parety front.
    plt.figure(figsize=(48 / 5, 32 / 5))

    sns.scatterplot(
        runs_data[
            (runs_data["electrical_fitness"] > 0) & (runs_data["thermal_fitness"] > 0)
        ],
        x="normalised_thermal_fitness",
        y="normalised_electrical_fitness",
        # color="grey",
        hue="run_number",
        palette=un_color_palette,
        marker="h",
        s=200,
        alpha=0.15,
        linewidth=0,
        legend=False,
    )

    # Plot the max-results flie if present, otherwise plot the maximal results from
    # those obtained.
    if max_results is not None:
        maximal_runs["normalised_electrical_fitness"] = maximal_runs[
            "electrical_fitness"
        ] / (max_electrical_efficiency * energy_input)
        maximal_runs["normalised_thermal_fitness"] = maximal_runs["thermal_fitness"] / (
            THERMODYNAMIC_LIMIT * energy_input
        )
    else:
        maximal_runs = pd.DataFrame(
            {
                index: runs_data[
                    (runs_data["run_number"] == index)
                    & (runs_data["electrical_fitness"] > 0)
                    & (runs_data["thermal_fitness"] > 0)
                ]
                .sort_values("fitness", ascending=False)
                .iloc[0]
                for index in set(runs_data["run_number"])
            }
        ).transpose()
        maximal_runs["run_number"] = maximal_runs["run_number"].astype(int)

    sns.scatterplot(
        maximal_runs,
        x="normalised_thermal_fitness",
        y="normalised_electrical_fitness",
        hue="run_number",
        palette=un_color_palette,
        s=200,
        alpha=1.0,
        marker="h",
    )

    # Determine and plot the Pareto front
    pareto_front_frame = runs_data[
        is_pareto_front(
            runs_data.loc[
                :,
                ["normalised_electrical_fitness", "normalised_thermal_fitness"],
            ].values,
            larger_is_better_objectives=[0, 1],
        )
    ]
    # sns.scatterplot(
    #     pareto_front_frame,
    #     x="normalised_thermal_fitness",
    #     y="normalised_electrical_fitness",
    #     hue="run_number",
    #     palette=un_color_palette,
    #     s=200,
    #     marker="h",
    # )
    sns.lineplot(
        pareto_front_frame,
        x="normalised_thermal_fitness",
        y="normalised_electrical_fitness",
        dashes=(4, 2),
        color="grey",
    )

    reference_collector_runs["normalised_electrical_fitness"] = (
        reference_collector_runs["electrical_fitness"]
        / (max_electrical_efficiency * energy_input)
    )
    reference_collector_runs["normalised_thermal_fitness"] = reference_collector_runs[
        "thermal_fitness"
    ] / (THERMODYNAMIC_LIMIT * energy_input)
    sns.scatterplot(
        pd.DataFrame(
            reference_collector_runs.sort_values("fitness", ascending=False).iloc[0]
        ).transpose(),
        x="normalised_thermal_fitness",
        y="normalised_electrical_fitness",
        s=250,
        alpha=1.0,
        color=un_color_palette.as_hex()[0],
        label="Solimpeks Powervolt",
        marker="P",
    )

    # plt.plot(thermal_values, electrical_values, "--", label="Maximum obtainable power")
    plt.xlabel(
        r"Normalised thermal energy produced ($f_\mathrm{th}$) / kWh$_\mathrm{th}$/kWh$_\mathrm{in}$"
    )
    plt.ylabel(
        r"Normalised electrical energy produced ($f_\mathrm{el}$) / kWh$_\mathrm{el}$/kWh$_\mathrm{in}$"
    )
    handles, _ = plt.gca().get_legend_handles_labels()
    plt.legend(handles, labels.values())
    plt.xlim(0, 1)
    plt.ylim(0, 1)

<<<<<<< HEAD
    handles, _ = (axis := plt.gca()).get_legend_handles_labels()
    plt.legend(handles, labels + ["Solimpeks Powervolt"])
=======
    # handles, _ = (axis := plt.gca()).get_legend_handles_labels()
    # plt.legend(handles, labels)
>>>>>>> 9341d4ec

    plt.savefig(
        f"pareto_front_{date_and_time.date}_{date_and_time.time}.pdf",
        bbox_inches="tight",
        pad_inches=0,
    )

    plt.show()

    def _generate_tangent_points(
        point: tuple[float, float],
        gradient: float,
        num_points: int = 100,
        x_min: float = 0,
        x_max: float = 1,
        y_min: float = 0,
        y_max: float = 1,
    ) -> list[tuple[float, float]]:
        """
        Generates points for plotting a Pareto tangent.

        :param: point
            A `tuple` which represents the point.

        :param: gradient
            The gradient of the line at the point.

        :param: num_points
            The number of points to plot.

        """

        # For an infinite gradient, plot a vertical line.
        if abs(gradient) == np.inf:
            y_values = np.linspace(y_min, y_max, num_points)
            x_values = [point[0]] * len(y_values)

        # For a zero gradient, plot a horizontal line.
        elif gradient == 0:
            x_values = np.linspace(x_min, x_max, num_points)
            y_values = [point[1]] * len(x_values)

        # Otherwise, plot a y=mx+c line.
        else:
            x_values = np.linspace(x_min, x_max, num_points)
            y_values = gradient * (x_values - point[0]) + point[1]

        return list(zip(x_values, y_values))

    # Plot the Pareto front with subplots for each of the run numbers.
    def subplots_label() -> Generator[str, None, None]:
        index = 0
        labels = [f"{entry}." for entry in ["a", "b", "c", "d", "e", "f", "g", "h"]]

        while index in range(len(labels)):
            yield labels[index]

            index += 1

        return StopIteration()

    fig, axes = plt.subplots(3, 3, figsize=(48 / 5, 48 / 5))
    fig.subplots_adjust(hspace=0.55, wspace=0.45)

    sns.set_palette(un_color_palette)
    subplots_labels = subplots_label()

    for run_number in sorted(set(runs_data["run_number"])):
        axis = axes[run_number // 3, run_number % 3]
        # Plot all points, coloured only if the run number matches.
        sns.scatterplot(
            runs_data[
                (runs_data["electrical_fitness"] > 0)
                & (runs_data["thermal_fitness"] > 0)
                & (runs_data["run_number"] != run_number)
            ],
            x="normalised_thermal_fitness",
            y="normalised_electrical_fitness",
            ax=axis,
            color="lightgrey",
            # hue="run_number",
            # palette=un_color_palette,
            marker="h",
            s=200,
            alpha=0.05,
            linewidth=0,
            legend=False,
        )
        sns.scatterplot(
            runs_data[
                (runs_data["electrical_fitness"] > 0)
                & (runs_data["thermal_fitness"] > 0)
                & (runs_data["run_number"] == run_number)
            ],
            x="normalised_thermal_fitness",
            y="normalised_electrical_fitness",
            ax=axis,
            color=f"C{run_number}",
            # hue="run_number",
            # palette=un_color_palette,
            marker="h",
            s=200,
            alpha=0.25,
            linewidth=0,
            legend=False,
        )
        sns.scatterplot(
            (maximal_run := maximal_runs[maximal_runs["run_number"] == run_number]),
            x="normalised_thermal_fitness",
            y="normalised_electrical_fitness",
            ax=axis,
            color=f"C{run_number}",
            s=200,
            alpha=1.0,
            marker="h",
        )
        tangent_line_points = _generate_tangent_points(
            (
                (
                    normalised_thermal_fitness_point := float(
                        maximal_run["normalised_thermal_fitness"].iloc[0]
                    )
                ),
                float(maximal_run["normalised_electrical_fitness"].iloc[0]),
            ),
            (
                gradient := -np.divide(
                    thermal_weightings[run_number],
                    electrical_weightings[run_number] * (max_electrical_efficiency),
                )
            ),
        )
        line = sns.lineplot(
            x=[entry[0] for entry in tangent_line_points],
            y=[entry[1] for entry in tangent_line_points],
            ax=axis,
            color=f"C{run_number}",
            dashes=(2, 2),
            label="Optimisation front",
        )
        if run_number == 0:
            axis.axvline(x=normalised_thermal_fitness_point, dashes=(2, 2))
        axis.legend().remove()
        sns.despine(offset=10)
        axis.set_xlim(0, 1)
        axis.set_ylim(0, 1)
        axis.set_xlabel(None)
        axis.set_ylabel(None)
        axis.set_title(
            rf"w$_\mathrm{{th}}$={thermal_weightings[run_number]:.0f}, w$_\mathrm{{el}}$={electrical_weightings[run_number]:.0f}",
            fontweight="bold",
        )
        axis.text(-0.25, 1.1125, next(subplots_labels), fontsize=16, fontweight="bold")

    axes[2, 1].set_visible(False)
    axes[2, 2].set_visible(False)

    fig.text(
        0.5,
        0.04,
        r"Normalised thermal energy produced ($f_\mathrm{th}$) / kWh$_\mathrm{th}$/kWh$_\mathrm{in}$",
        ha="center",
        va="center",
    )
    fig.text(
        0.04,
        0.5,
        r"Normalised electrical energy produced ($f_\mathrm{el}$) / kWh$_\mathrm{el}$/kWh$_\mathrm{in}$",
        ha="center",
        va="center",
        rotation="vertical",
    )
    fig.legend(
        [line],
        ["Optimisation front(s)"],
        loc="lower right",
    )

    plt.savefig(
        f"pareto_subplots_{date_and_time.date}_{date_and_time.time}.pdf",
        bbox_inches="tight",
        pad_inches=0,
    )

    plt.show()

    # Plot the variation of the design parameters across the Pareto front.
    design_variables = [
        entry
        for entry in runs_data.columns
        if "fitness" not in entry and entry != "run_number"
    ]
    variable_labels: dict[str, str] = {
        "mass_flow_rate": "Mass flow rate / litres/hour",
        "air_gap/thickness": "Air-gap thickness / m",
        "glass/absorptivity": r"Glass apsorptivity ($\alpha_\mathrm{g}$)",
        "glass/emissivity": r"Glass emissivity ($\epsilon_\mathrm{g}$)",
        "pv/reference_efficiency": r"PV cell reference efficiency ($\eta_\mathrm{el,ref}$)",
        "pv/thermal_coefficient": r"PV thermal coefficient ($\beta_\mathrm{pv}$)",
        "pvt_collector/width": r"Pipe spacing / m",
    }

    for variable in tqdm(design_variables, desc="Plotting design KDEs", leave=True):
        # Setup a new figure for the KDE analysis front.
        joint_plot_grid = sns.jointplot(
            (kde_frame := pd.concat([pareto_front_frame, maximal_runs])),
            x=variable,
            y="normalised_electrical_fitness",
            hue="run_number",
            palette=un_color_palette,
            alpha=1.0,
            kind="scatter",
            marker="h",
            s=200,
            # linewidths=2,
            zorder=1,
            marginal_ticks=False,
            ratio=3,
        )
        sns.scatterplot(
            runs_data[
                (runs_data["electrical_fitness"] > 0)
                & (runs_data["thermal_fitness"] > 0)
            ],
            x=variable,
            y="normalised_electrical_fitness",
            # color="grey",
            hue="run_number",
            palette=un_color_palette,
            marker="h",
            s=200,
            alpha=0.05,
            linewidth=0,
            legend=False,
            ax=joint_plot_grid.ax_joint,
            zorder=0,
        )
        # joint_plot_grid.plot_marginals(sns.rugplot, height=-.15, clip_on=False)
        plt.xlabel(variable_labels[variable])
        plt.ylabel(
            r"Normalised electrical energy produced ($f_\mathrm{el}$) / kWh$_\mathrm{el}$/kWh$_\mathrm{in}$"
        )
        plt.ylim(0, 1)
        handles, plotted_labels = (axis := plt.gca()).get_legend_handles_labels()
        plt.legend(
            handles[:7], [labels[int(plotted_label)] for plotted_label in range(7)]
        )
        # sns.despine(offset=10)
        joint_plot_grid.ax_marg_x.tick_params(axis="x", left=False, labelleft=False)
        joint_plot_grid.ax_marg_x.set_xlabel("Average irradiance / kWm$^{-2}$")
        joint_plot_grid.ax_marg_y.tick_params(axis="y", bottom=False, labelbottom=False)
        plt.savefig(
            f"optimum_electrical_with_kde_{variable.replace('/', '_')}.pdf",
            format="pdf",
            bbox_inches="tight",
            pad_inches=0,
        )

        # Setup a new figure for the KDE analysis front.
        joint_plot_grid = sns.jointplot(
            (kde_frame := pd.concat([pareto_front_frame, maximal_runs])),
            x=variable,
            y="normalised_thermal_fitness",
            hue="run_number",
            palette=un_color_palette,
            alpha=1.0,
            kind="scatter",
            marker="h",
            s=200,
            # linewidths=2,
            zorder=1,
            marginal_ticks=False,
            # ratio=3
        )
        sns.scatterplot(
            runs_data[
                (runs_data["electrical_fitness"] > 0)
                & (runs_data["thermal_fitness"] > 0)
            ],
            x=variable,
            y="normalised_thermal_fitness",
            # color="grey",
            hue="run_number",
            palette=un_color_palette,
            marker="h",
            s=200,
            alpha=0.05,
            linewidth=0,
            legend=False,
            ax=joint_plot_grid.ax_joint,
            zorder=0,
        )
        # joint_plot_grid.plot_marginals(sns.rugplot, height=-.15, clip_on=False)
        plt.xlabel(variable_labels[variable])
        plt.ylabel(
            r"Normalised thermal energy produced ($f_\mathrm{th}$) / kWh$_\mathrm{th}$/kWh$_\mathrm{in}$"
        )
        plt.ylim(0, 1)
        handles, plotted_labels = (axis := plt.gca()).get_legend_handles_labels()
        plt.legend(
            handles[:7], [labels[int(plotted_label)] for plotted_label in range(7)]
        )
        # sns.despine(offset=10)
        joint_plot_grid.ax_marg_x.tick_params(axis="x", left=False, labelleft=False)
        joint_plot_grid.ax_marg_x.set_xlabel("Average irradiance / kWm$^{-2}$")
        joint_plot_grid.ax_marg_y.tick_params(axis="y", bottom=False, labelbottom=False)
        plt.savefig(
            f"optimum_thermal_with_kde_{variable.replace('/', '_')}.pdf",
            format="pdf",
            bbox_inches="tight",
            pad_inches=0,
        )

    plt.show()

    for variable in tqdm(design_variables, desc="Plotting design impact", leave=True):

        # Plot the electrical fitness with only maximal values.
        plt.figure(figsize=(48 / 5, 32 / 5))

        sns.scatterplot(
            runs_data[
                (runs_data["electrical_fitness"] > 0)
                & (runs_data["thermal_fitness"] > 0)
            ],
            x=variable,
            y="normalised_electrical_fitness",
            # color="grey",
            hue="run_number",
            palette=un_color_palette,
            marker="h",
            s=200,
            alpha=0.05,
            linewidth=0,
            legend=False,
        )
        sns.scatterplot(
            maximal_runs,
            x=variable,
            y="normalised_electrical_fitness",
            hue="run_number",
            palette=un_color_palette,
            s=200,
            alpha=1.0,
            marker="h",
        )

        plt.xlabel(variable_labels[variable])
        plt.ylabel(
            r"Normalised electrical energy produced ($f_\mathrm{el}$) / kWh$_\mathrm{el}$/kWh$_\mathrm{in}$"
        )
        plt.ylim(0, 1)

        handles, plotted_labels = (axis := plt.gca()).get_legend_handles_labels()
        plt.legend(handles, [labels[int(label)] for label in plotted_labels])

        plt.savefig(
            f"optimum_electrical_maximal_runs_{variable.replace('/', '_')}.pdf",
            format="pdf",
            bbox_inches="tight",
            pad_inches=0,
        )

        # Plot the electrical fitness with all points on the Pareto front.
        plt.figure(figsize=(48 / 5, 32 / 5))

        sns.scatterplot(
            runs_data[
                (runs_data["electrical_fitness"] > 0)
                & (runs_data["thermal_fitness"] > 0)
            ],
            x=variable,
            y="normalised_electrical_fitness",
            # color="grey",
            hue="run_number",
            palette=un_color_palette,
            marker="h",
            s=200,
            alpha=0.05,
            linewidth=0,
            legend=False,
        )
        sns.scatterplot(
            pareto_front_frame,
            x=variable,
            y="normalised_electrical_fitness",
            hue="run_number",
            palette=[
                color
                for index, color in enumerate(un_color_palette)
                if index in set(pareto_front_frame["run_number"])
            ],
            s=200,
            marker="h",
        )

        plt.xlabel(variable_labels[variable])
        plt.ylabel(
            r"Normalised electrical energy produced ($f_\mathrm{el}$) / kWh$_\mathrm{el}$/kWh$_\mathrm{in}$"
        )
        plt.ylim(0, 1)

        handles, plotted_labels = (axis := plt.gca()).get_legend_handles_labels()
        plt.legend(handles, [labels[int(label)] for label in plotted_labels])

        plt.savefig(
            f"optimum_electrical_on_pareto_{variable.replace('/', '_')}.pdf",
            format="pdf",
            bbox_inches="tight",
            pad_inches=0,
        )

        # Plot the points on the Pareto front and which are optimal.
        plt.figure(figsize=(48 / 5, 32 / 5))

        sns.scatterplot(
            runs_data[
                (runs_data["electrical_fitness"] > 0)
                & (runs_data["thermal_fitness"] > 0)
            ],
            x=variable,
            y="normalised_electrical_fitness",
            # color="grey",
            hue="run_number",
            palette=un_color_palette,
            marker="h",
            s=200,
            alpha=0.05,
            linewidth=0,
            legend=False,
        )
        sns.scatterplot(
            pareto_front_frame,
            x=variable,
            y="normalised_electrical_fitness",
            hue="run_number",
            palette=[
                color
                for index, color in enumerate(un_color_palette)
                if index in set(pareto_front_frame["run_number"])
            ],
            s=200,
            marker="h",
        )
        sns.scatterplot(
            maximal_runs,
            x=variable,
            y="normalised_electrical_fitness",
            hue="run_number",
            palette=un_color_palette,
            s=200,
            alpha=1.0,
            marker="h",
        )

        plt.xlabel(variable_labels[variable])
        plt.ylabel(
            r"Normalised electrical energy produced ($f_\mathrm{el}$) / kWh$_\mathrm{el}$/kWh$_\mathrm{in}$"
        )
        plt.ylim(0, 1)

        handles, plotted_labels = (axis := plt.gca()).get_legend_handles_labels()
        plt.legend(handles[-7:], list(labels.values())[-7:])

        plt.savefig(
            f"optimum_electrical_on_pareto_with_optimal_{variable.replace('/', '_')}.pdf",
            format="pdf",
            bbox_inches="tight",
            pad_inches=0,
        )

        # Plot the thermal fitness with only maximal values.
        plt.figure(figsize=(48 / 5, 32 / 5))

        sns.scatterplot(
            runs_data[
                (runs_data["electrical_fitness"] > 0)
                & (runs_data["thermal_fitness"] > 0)
            ],
            x=variable,
            y="normalised_thermal_fitness",
            # color="grey",
            hue="run_number",
            palette=un_color_palette,
            marker="h",
            s=200,
            alpha=0.05,
            linewidth=0,
            legend=False,
        )
        sns.scatterplot(
            maximal_runs,
            x=variable,
            y="normalised_thermal_fitness",
            hue="run_number",
            palette=un_color_palette,
            s=200,
            alpha=1.0,
            marker="h",
        )

        plt.xlabel(variable_labels[variable])
        plt.ylabel(
            r"Normalised thermal energy produced ($f_\mathrm{th}$) / kWh$_\mathrm{th}$/kWh$_\mathrm{in}$"
        )
        plt.ylim(0, 1)

        handles, plotted_labels = (axis := plt.gca()).get_legend_handles_labels()
        plt.legend(handles, [labels[int(label)] for label in plotted_labels])

        plt.savefig(
            f"optimum_thermal_maximal_runs_{variable.replace('/', '_')}.pdf",
            format="pdf",
            bbox_inches="tight",
            pad_inches=0,
        )

        # Plot the thermal fitness with all points on the Pareto front.
        plt.figure(figsize=(48 / 5, 32 / 5))

        sns.scatterplot(
            runs_data[
                (runs_data["electrical_fitness"] > 0)
                & (runs_data["thermal_fitness"] > 0)
            ],
            x=variable,
            y="normalised_thermal_fitness",
            # color="grey",
            hue="run_number",
            palette=un_color_palette,
            marker="h",
            s=200,
            alpha=0.05,
            linewidth=0,
            legend=False,
        )
        sns.scatterplot(
            pareto_front_frame,
            x=variable,
            y="normalised_thermal_fitness",
            hue="run_number",
            palette=[
                color
                for index, color in enumerate(un_color_palette)
                if index in set(pareto_front_frame["run_number"])
            ],
            s=200,
            marker="h",
        )

        plt.xlabel(variable_labels[variable])
        plt.ylabel(
            r"Normalised thermal energy produced ($f_\mathrm{th}$) / kWh$_\mathrm{th}$/kWh$_\mathrm{in}$"
        )
        plt.ylim(0, 1)

        handles, plotted_labels = (axis := plt.gca()).get_legend_handles_labels()
        plt.legend(handles, [labels[int(label)] for label in plotted_labels])

        plt.savefig(
            f"optimum_thermal_on_pareto_{variable.replace('/', '_')}.pdf",
            format="pdf",
            bbox_inches="tight",
            pad_inches=0,
        )

        # Plot the thermal fitness with all points on the Pareto front.
        plt.figure(figsize=(48 / 5, 32 / 5))

        sns.scatterplot(
            runs_data[
                (runs_data["electrical_fitness"] > 0)
                & (runs_data["thermal_fitness"] > 0)
            ],
            x=variable,
            y="normalised_thermal_fitness",
            # color="grey",
            hue="run_number",
            palette=un_color_palette,
            marker="h",
            s=200,
            alpha=0.05,
            linewidth=0,
            legend=False,
        )
        sns.scatterplot(
            pareto_front_frame,
            x=variable,
            y="normalised_thermal_fitness",
            hue="run_number",
            palette=[
                color
                for index, color in enumerate(un_color_palette)
                if index in set(pareto_front_frame["run_number"])
            ],
            s=200,
            marker="h",
        )
        sns.scatterplot(
            maximal_runs,
            x=variable,
            y="normalised_thermal_fitness",
            hue="run_number",
            palette=un_color_palette,
            s=200,
            alpha=1.0,
            marker="h",
        )

        plt.xlabel(variable_labels[variable])
        plt.ylabel(
            r"Normalised thermal energy produced ($f_\mathrm{th}$) / kWh$_\mathrm{th}$/kWh$_\mathrm{in}$"
        )
        plt.ylim(0, 1)

        handles, plotted_labels = (axis := plt.gca()).get_legend_handles_labels()
        plt.legend(handles[-7:], list(labels.values())[-7:])

        plt.savefig(
            f"optimum_thermal_on_pareto_with_optimal_{variable.replace('/', '_')}.pdf",
            format="pdf",
            bbox_inches="tight",
            pad_inches=0,
        )

    plt.show()

    import pdb

    pdb.set_trace()

    return maximal_runs, runs_data


def main(unparsed_args: list[Any]) -> None:
    """
    The main function for the module.

    :param: unparsed_args
        The unparsed command-line arguments.

    """

    # Parse the command-line arguments.
    parsed_args = _parse_args(unparsed_args)
    (base_collector_filepath, base_model_input_filepaths) = _validate_args(parsed_args)

    # Determine the date and time if not provided.
    date_and_time = DateAndTime(parsed_args.date, parsed_args.time)

    # Open the configuration files necessary for the run.
    (
        collector_model_assessors,
        optimisation_parameters,
        weather_data_sample,
        weather_data_full,
    ) = _parse_files(
        base_collector_filepath,
        base_model_input_filepaths,
        date_and_time,
        parsed_args.location,
        resample=parsed_args.resample,
        weather_sample_filename=parsed_args.weather_sample_filename,
        weather_sample_size=parsed_args.weather_sample_size,
    )

    reference_collector_runs = _load_reference_runs(
        base_collector_filepath,
        base_model_input_filepaths,
        date_and_time,
        parsed_args.initial_points,
        parsed_args.location,
        collector_model_assessors[0].collector_type.value,
        parsed_args.num_iterations,
        optimisation_parameters,
        weather_data_sample,
    )

    # Parse the weightings information
    electrical_weightings = {
        index: collector_model_assessors[
            index
        ].weighting_calculator.electrical_weighting
        for index in range(len(collector_model_assessors))
    }
    thermal_weightings = {
        index: collector_model_assessors[index].weighting_calculator.thermal_weighting
        for index in range(len(collector_model_assessors))
    }

    if parsed_args.plotting_only:
        # Determine the number of steady-state runs that took place.
        with open(base_model_input_filepaths[0], "r") as steady_state_file:
            num_repeats = len(yaml.safe_load(steady_state_file))
            # num_repeats = 1

        maximal_runs, runs_data = plot_pareto_front(
            date_and_time,
            optimisation_parameters,
            weather_data_sample,
            electrical_weightings=electrical_weightings,
            num_repeats=num_repeats,
            reference_collector_runs=reference_collector_runs,
            thermal_weightings=thermal_weightings,
        )

        return

    # Run the Bayesian optimiser threads
    # bayesian_assessor_0 = BayesianPVTModelOptimiserSeries(
    #     date_and_time,
    #     optimisation_parameters,
    #     collector_model_assessors[0],
    #     (collector_model_index_to_results_map := {}),
    #     weather_data_sample[WeatherDataHeader.SOLAR_IRRADIANCE.value],
    #     weather_data_sample[WeatherDataHeader.AMBIENT_TEMPERATURE.value],
    #     weather_data_sample[WeatherDataHeader.WIND_SPEED.value],
    #     initial_points=(_initial_points := 10),
    #     num_iterations=(_num_iterations := 4),
    #     run_id=0,
    # )
    # bayesian_assessor_0.run()

    # bayesian_assessor_1 = BayesianPVTModelOptimiserSeries(
    #     date_and_time,
    #     optimisation_parameters,
    #     collector_model_assessors[1],
    #     (collector_model_index_to_results_map := {}),
    #     weather_data_sample[WeatherDataHeader.SOLAR_IRRADIANCE.value],
    #     weather_data_sample[WeatherDataHeader.AMBIENT_TEMPERATURE.value],
    #     weather_data_sample[WeatherDataHeader.WIND_SPEED.value],
    #     initial_points=_initial_points,
    #     num_iterations=_num_iterations,
    #     run_id=1,
    # )
    # bayesian_assessor_1.run()

    # bayesian_assessor_2 = BayesianPVTModelOptimiserSeries(
    #     date_and_time,
    #     optimisation_parameters,
    #     collector_model_assessors[2],
    #     (collector_model_index_to_results_map := {}),
    #     weather_data_sample[WeatherDataHeader.SOLAR_IRRADIANCE.value],
    #     weather_data_sample[WeatherDataHeader.AMBIENT_TEMPERATURE.value],
    #     weather_data_sample[WeatherDataHeader.WIND_SPEED.value],
    #     initial_points=_initial_points,
    #     num_iterations=_num_iterations,
    #     run_id=2,
    # )
    # bayesian_assessor_2.run()

    # bayesian_assessor_3 = BayesianPVTModelOptimiserSeries(
    #     date_and_time,
    #     optimisation_parameters,
    #     collector_model_assessors[3],
    #     (collector_model_index_to_results_map := {}),
    #     weather_data_sample[WeatherDataHeader.SOLAR_IRRADIANCE.value],
    #     weather_data_sample[WeatherDataHeader.AMBIENT_TEMPERATURE.value],
    #     weather_data_sample[WeatherDataHeader.WIND_SPEED.value],
    #     initial_points=_initial_points,
    #     num_iterations=_num_iterations,
    #     run_id=3,
    # )
    # bayesian_assessor_3.run()

    # Setup the Bayesian optimiser threads.
    bayesian_assessors: list[BayesianPVTModelOptimiserThread] = []
    collector_model_index_to_results_map: dict[str, dict[str, float] | float] = {}
    for index, collector_model_assessor in enumerate(collector_model_assessors):
        if collector_model_assessor.collector_type == CollectorType.PVT:
            bayesian_assessors.append(
                bayesian_assessor := BayesianPVTModelOptimiserThread(
                    date_and_time,
                    optimisation_parameters,
                    collector_model_assessor,
                    collector_model_index_to_results_map,
                    weather_data_sample[WeatherDataHeader.SOLAR_IRRADIANCE.value],
                    weather_data_sample[WeatherDataHeader.AMBIENT_TEMPERATURE.value],
                    weather_data_sample[WeatherDataHeader.WIND_SPEED.value],
                    initial_points=parsed_args.initial_points,
                    num_iterations=parsed_args.num_iterations,
                    run_id=index,
                )
            )
            bayesian_assessor.start()

    for bayesian_assessor in bayesian_assessors:
        bayesian_assessor.join()

    # Determine the number of steady-state runs that took place.
    with open(base_model_input_filepaths[0], "r") as steady_state_file:
        num_repeats = len(yaml.safe_load(steady_state_file))

    plot_pareto_front(
        date_and_time,
        optimisation_parameters,
        weather_data_sample,
        electrical_weightings=electrical_weightings,
        reference_collector_runs=reference_collector_runs,
        thermal_weightings=thermal_weightings,
    )

    import pdb

    pdb.set_trace()

    # Construct a Bayseian optimiser based on the inputs.

    # Optimise based on the inputs.

    # Save the results and display the outputs.


if __name__ == "__main__":
    main(sys.argv[1:])<|MERGE_RESOLUTION|>--- conflicted
+++ resolved
@@ -1203,13 +1203,8 @@
     plt.xlim(0, 1)
     plt.ylim(0, 1)
 
-<<<<<<< HEAD
     handles, _ = (axis := plt.gca()).get_legend_handles_labels()
     plt.legend(handles, labels + ["Solimpeks Powervolt"])
-=======
-    # handles, _ = (axis := plt.gca()).get_legend_handles_labels()
-    # plt.legend(handles, labels)
->>>>>>> 9341d4ec
 
     plt.savefig(
         f"pareto_front_{date_and_time.date}_{date_and_time.time}.pdf",
